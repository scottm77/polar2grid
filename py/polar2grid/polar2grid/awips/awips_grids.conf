# Mapping of AWIPS ID to NetCDF name
# sat, instrument, nav_set_uid, kind, band, data_kind,   grid_name, product_id, awips2_channel, awips2_source, awips2_satelliteName, ncml_template, nc_format
#
### Grid 211e - East Conus ###
# VIIRS bands for grid 211e
npp,   viirs,      i_nav,        i,    01,   reflectance, 211e,55779600,0.64 um,SSEC,NPP-VIIRS,grid211e.ncml,SSEC_AWIPS_VIIRS-ECONUS_1KM_SVI01_%Y%m%d_%H%M.55779600
npp,   viirs,      i_nav,        i,    02,   reflectance, 211e,55779607,0.86 um,SSEC,NPP-VIIRS,grid211e.ncml,SSEC_AWIPS_VIIRS-ECONUS_1KM_SVI02_%Y%m%d_%H%M.55779607
npp,   viirs,      i_nav,        i,    03,   reflectance, 211e,55779601,1.6 um,SSEC,NPP-VIIRS,grid211e.ncml,SSEC_AWIPS_VIIRS-ECONUS_1KM_SVI03_%Y%m%d_%H%M.55779601
npp,   viirs,      i_nav,        i,    04,   btemp,       211e,55779602,3.9 um,SSEC,NPP-VIIRS,grid211e.ncml,SSEC_AWIPS_VIIRS-ECONUS_1KM_SVI04_%Y%m%d_%H%M.55779602
npp,   viirs,      i_nav,        iadapt, 04,  ir_adapt,   211e,55779602,3.9 um,SSEC,NPP-VIIRS,grid211e.ncml,SSEC_AWIPS_VIIRS-ECONUS_1KM_SVI04ENH_%Y%m%d_%H%M.99999999
npp,   viirs,      i_nav,        i,    05,   btemp,       211e,55779603,11.0 um,SSEC,NPP-VIIRS,grid211e.ncml,SSEC_AWIPS_VIIRS-ECONUS_1KM_SVI05_%Y%m%d_%H%M.55779603
npp,   viirs,      i_nav,        iadapt, 05,  ir_adapt,   211e,55779603,11.0 um,SSEC,NPP-VIIRS,grid211e.ncml,SSEC_AWIPS_VIIRS-ECONUS_1KM_SVI05ENH_%Y%m%d_%H%M.99999999
npp,   viirs,      dnb_nav,      dnb,  none, radiance,    211e,55779604,DNB,SSEC,NPP-VIIRS,grid211e.ncml,SSEC_AWIPS_VIIRS-ECONUS_1KM_SVDNB_%Y%m%d_%H%M.55779604
npp,   viirs,      dnb_nav,      dnb,  adaptive,  radiance,    211e,55779606,DNB,SSEC,NPP-VIIRS,grid211e.ncml,SSEC_AWIPS_VIIRS-ECONUS_1KM_SVDNB_TRANS_%Y%m%d_%H%M.55779606
npp,   viirs,      i_nav,        i,    fog,  fog,         211e,55779605,Fog,SSEC,NPP-VIIRS,grid211e.ncml,SSEC_AWIPS_VIIRS-ECONUS_1KM_SVIFOG_%Y%m%d_%H%M.55779605
<<<<<<< HEAD
# DR-RTV ECONUS: FIXME WITH CORRECT NUMBERS
#npp, cris, cris_nav, air_temperature, lvl50, temperature, 211e, 55779999, Air temperature at 50mbar, SSEC, CrIS, grid211e.ncml, SSEC_AWIPS_HYPER-ECONUS_1KM_TAIR50mb_%Y%m%d_%H%M.55779999
#npp, cris, cris_nav, air_temperature, lvl100, temperature, 211e, 55779999, Air temperature at 100mbar, SSEC, CrIS, grid211e.ncml, SSEC_AWIPS_HYPER-ECONUS_1KM_TAIR100mb_%Y%m%d_%H%M.55779999
#npp, cris, cris_nav, air_temperature, lvl250, temperature, 211e, 55779999, Air temperature at 250mbar, SSEC, CrIS, grid211e.ncml, SSEC_AWIPS_HYPER-ECONUS_1KM_TAIR250mb_%Y%m%d_%H%M.55779999
#npp, cris, cris_nav, air_temperature, lvl500, temperature, 211e, 55779999, Air temperature at 500mbar, SSEC, CrIS, grid211e.ncml, SSEC_AWIPS_HYPER-ECONUS_1KM_TAIR500mb_%Y%m%d_%H%M.55779999
#npp, cris, cris_nav, air_temperature, lvl750, temperature, 211e, 55771004, Air temperature at 750mbar, SSEC, CrIS, grid211e.ncml, SSEC_AWIPS_HYPER-ECONUS_1KM_TAIR750mb_%Y%m%d_%H%M.55771004
#npp, cris, cris_nav, air_temperature, lvl900, temperature, 211e, 55771003, Air temperature at 900mbar, SSEC, CrIS, grid211e.ncml, SSEC_AWIPS_HYPER-ECONUS_1KM_TAIR900mb_%Y%m%d_%H%M.55771003
#npp, cris, cris_nav, relative_humidity, lvl100, percent, 211e, 55779999, Relative Humidity at 100mbar, SSEC, CrIS, grid211e.ncml, SSEC_AWIPS_HYPER-ECONUS_1KM_RH100mb_%Y%m%d_%H%M.55779999
#npp, cris, cris_nav, relative_humidity, lvl500, percent, 211e, 55771006, Relative Humidity at 500mbar, SSEC, CrIS, grid211e.ncml, SSEC_AWIPS_HYPER-ECONUS_1KM_RH500mb_%Y%m%d_%H%M.55771006
#npp, cris, cris_nav, relative_humidity, lvl900, percent, 211e, 55771005, Relative Humidity at 900mbar, SSEC, CrIS, grid211e.ncml, SSEC_AWIPS_HYPER-ECONUS_1KM_RH900mb_%Y%m%d_%H%M.55771005
#npp, cris, cris_nav, cloud_top_pressure, none, pressure, 211e, 55771000, Cloud Top Pressure, SSEC, CrIS, grid211e.ncml, SSEC_AWIPS_HYPER-ECONUS_1KM_CTP_%Y%m%d_%H%M.557791000
#npp, cris, cris_nav, lifted_index, none, temperature, 211e, 55771002, Lifted Index, SSEC, CrIS, grid211e.ncml, SSEC_AWIPS_HYPER-ECONUS_1KM_LI_%Y%m%d_%H%M.55771002
#npp, cris, cris_nav, cloud_optical_thickness, none, optical_thickness, 211e, 55771001, Cloud Optical Thickness, SSEC, CrIS, grid211e.ncml, SSEC_AWIPS_HYPER-ECONUS_1KM_COT_%Y%m%d_%H%M.55771001
# MODIS bands for grid 211e
# Aqua MODIS
aqua,  modis,      geo_250m_nav, visible,                  01,    reflectance,      211e,  7340,  0.64 um,  SSEC,  MODIS,   grid211e.ncml,  SSEC_AWIPS_MODIS_EAST_1KM_Visible_%Y%m%d_%H%M.7340
aqua,  modis,      geo_250m_nav, visible,                  02,    reflectance,      211e,  7367,  0.83 um,  SSEC,  MODIS,   grid211e.ncml,  SSEC_AWIPS_MODIS_EAST_1KM_Vis086_%Y%m%d_%H%M.7367
aqua,  modis,      geo_1000m_nav,      visible,                  01,    reflectance,      211e,  7340,  0.64 um,  SSEC,  MODIS,   grid211e.ncml,  SSEC_AWIPS_MODIS_EAST_1KM_Visible_%Y%m%d_%H%M.7340
aqua,  modis,      geo_1000m_nav,      visible,                  02,    reflectance,      211e,  7367,  0.83 um,  SSEC,  MODIS,   grid211e.ncml,  SSEC_AWIPS_MODIS_EAST_1KM_Vis086_%Y%m%d_%H%M.7367
aqua,  modis,      geo_1000m_nav,      visible,                  07,    reflectance,      211e,  7341,  2.1 um,   SSEC,  MODIS,   grid211e.ncml,  SSEC_AWIPS_MODIS_EAST_1KM_SnowIce_%Y%m%d_%H%M.7341
aqua,  modis,      geo_1000m_nav,      visible,                  26,    reflectance,      211e,  7342,  1.38 um,  SSEC,  MODIS,   grid211e.ncml,  SSEC_AWIPS_MODIS_EAST_1KM_Cirrus_%Y%m%d_%H%M.7342
aqua,  modis,      geo_1000m_nav,      infrared,                 20,    btemp,            211e,  7343,  3.75 um,  SSEC,  MODIS,   grid211e.ncml,  SSEC_AWIPS_MODIS_EAST_1KM_4um_%Y%m%d_%H%M.7343
aqua,  modis,      geo_1000m_nav,      infrared,                 27,    btemp,            211e,  7344,  6.7 um,   SSEC,  MODIS,   grid211e.ncml,  SSEC_AWIPS_MODIS_EAST_1KM_WV_%Y%m%d_%H%M.7344
aqua,  modis,      geo_1000m_nav,      infrared,                 31,    btemp,            211e,  7345,  11 um,    SSEC,  MODIS,   grid211e.ncml,  SSEC_AWIPS_MODIS_EAST_1KM_IR_%Y%m%d_%H%M.7345
aqua,  modis,      geo_1000m_nav,      sea_surface_temp,         none,  btemp,            211e,  7370,  SST,      SSEC,  MODIS,   grid211e.ncml,  SSEC_AWIPS_MODIS_EAST_1KM_SST_%Y%m%d_%H%M.7370
aqua,  modis,      geo_1000m_nav,      land_surface_temp,        none,  btemp,            211e,  7347,  LST,      SSEC,  MODIS,   grid211e.ncml,  SSEC_AWIPS_MODIS_EAST_1KM_LST_%Y%m%d_%H%M.7347
aqua,  modis,      geo_1000m_nav,      summer_land_surface_temp, none,  btemp,            211e,  7349,  LSTSUM,   SSEC,  MODIS,   grid211e.ncml,  SSEC_AWIPS_MODIS_EAST_1KM_LSTSUM_%Y%m%d_%H%M.7349
aqua,  modis,      geo_1000m_nav,      infrared,                 fog,   fog,              211e,  7346,  Fog,      SSEC,  MODIS,   grid211e.ncml,  SSEC_AWIPS_MODIS_EAST_1KM_Fog_%Y%m%d_%H%M.7346
aqua,  modis,      mod06_nav,    cloud_top_temperature,    none,  btemp,            211e,  7362,  CTT,      SSEC,  MODIS,   grid211e.ncml,  SSEC_AWIPS_MODIS_EAST_4KM_CTT_%Y%m%d_%H%M.7362
aqua,  modis,      geo_1000m_nav,      ndvi,                     none,  contiguous_index, 211e,  7348,  NDVI,     SSEC,  MODIS,   grid211e.ncml,  SSEC_AWIPS_MODIS_EAST_1KM_NDVI_%Y%m%d_%H%M.7348
aqua,  modis,      mod07_nav,    total_precipitable_water, none,  distance,         211e,  7360,  TPW,      SSEC,  MODIS,   grid211e.ncml,  SSEC_AWIPS_MODIS_EAST_4KM_TPW_%Y%m%d_%H%M.7360
# Terra MODIS
terra, modis,      geo_250m_nav, visible,                  01,    reflectance,      211e,  7340,  0.64 um,  SSEC,  MODIS,  grid211e.ncml,  SSEC_AWIPS_MODIS_EAST_1KM_Visible_%Y%m%d_%H%M.7340
terra, modis,      geo_250m_nav, visible,                  02,    reflectance,      211e,  7367,  0.83 um,  SSEC,  MODIS,  grid211e.ncml,  SSEC_AWIPS_MODIS_EAST_1KM_Vis086_%Y%m%d_%H%M.7367
terra, modis,      geo_1000m_nav,      visible,                  01,    reflectance,      211e,  7340,  0.64 um,  SSEC,  MODIS,  grid211e.ncml,  SSEC_AWIPS_MODIS_EAST_1KM_Visible_%Y%m%d_%H%M.7340
terra, modis,      geo_1000m_nav,      visible,                  02,    reflectance,      211e,  7367,  0.83 um,  SSEC,  MODIS,  grid211e.ncml,  SSEC_AWIPS_MODIS_EAST_1KM_Vis086_%Y%m%d_%H%M.7367
terra, modis,      geo_1000m_nav,      visible,                  07,    reflectance,      211e,  7341,  2.1 um,   SSEC,  MODIS,  grid211e.ncml,  SSEC_AWIPS_MODIS_EAST_1KM_SnowIce_%Y%m%d_%H%M.7341
terra, modis,      geo_1000m_nav,      visible,                  26,    reflectance,      211e,  7342,  1.38 um,  SSEC,  MODIS,  grid211e.ncml,  SSEC_AWIPS_MODIS_EAST_1KM_Cirrus_%Y%m%d_%H%M.7342
terra, modis,      geo_1000m_nav,      infrared,                 20,    btemp,            211e,  7343,  3.75 um,  SSEC,  MODIS,  grid211e.ncml,  SSEC_AWIPS_MODIS_EAST_1KM_4um_%Y%m%d_%H%M.7343
terra, modis,      geo_1000m_nav,      infrared,                 27,    btemp,            211e,  7344,  6.7 um,   SSEC,  MODIS,  grid211e.ncml,  SSEC_AWIPS_MODIS_EAST_1KM_WV_%Y%m%d_%H%M.7344
terra, modis,      geo_1000m_nav,      infrared,                 31,    btemp,            211e,  7345,  11 um,    SSEC,  MODIS,  grid211e.ncml,  SSEC_AWIPS_MODIS_EAST_1KM_IR_%Y%m%d_%H%M.7345
terra, modis,      geo_1000m_nav,      sea_surface_temp,         none,  btemp,            211e,  7370,  SST,      SSEC,  MODIS,  grid211e.ncml,  SSEC_AWIPS_MODIS_EAST_1KM_SST_%Y%m%d_%H%M.7370
terra, modis,      geo_1000m_nav,      land_surface_temp,        none,  btemp,            211e,  7347,  LST,      SSEC,  MODIS,  grid211e.ncml,  SSEC_AWIPS_MODIS_EAST_1KM_LST_%Y%m%d_%H%M.7347
terra, modis,      geo_1000m_nav,      summer_land_surface_temp, none,  btemp,            211e,  7349,  LSTSUM,   SSEC,  MODIS,  grid211e.ncml,  SSEC_AWIPS_MODIS_EAST_1KM_LSTSUM_%Y%m%d_%H%M.7349
terra, modis,      geo_1000m_nav,      infrared,                 fog,   fog,              211e,  7346,  Fog,      SSEC,  MODIS,  grid211e.ncml,  SSEC_AWIPS_MODIS_EAST_1KM_Fog_%Y%m%d_%H%M.7346
terra, modis,      mod06_nav,    cloud_top_temperature,    none,  btemp,            211e,  7362,  CTT,      SSEC,  MODIS,  grid211e.ncml,  SSEC_AWIPS_MODIS_EAST_4KM_CTT_%Y%m%d_%H%M.7362
terra, modis,      geo_1000m_nav,      ndvi,                     none,  contiguous_index, 211e,  7348,  NDVI,     SSEC,  MODIS,  grid211e.ncml,  SSEC_AWIPS_MODIS_EAST_1KM_NDVI_%Y%m%d_%H%M.7348
terra, modis,      mod07_nav,    total_precipitable_water, none,  distance,         211e,  7360,  TPW,      SSEC,  MODIS,  grid211e.ncml,  SSEC_AWIPS_MODIS_EAST_4KM_TPW_%Y%m%d_%H%M.7360
=======
npp,   viirs,      m_nav,      sea_surface_temp,   None,   btemp,      211e,7370,SST,SSEC,MODIS,grid211e.ncml,SSEC_AWIPS_MODIS-EAST_1KM_SST_%Y%m%d_%H%M.7370
>>>>>>> cb6ef098

# MODIS bands for grid 211e
*, modis,      geo_250m_nav, visible,                  01,    reflectance,      211e,  7340,  0.64 um,  SSEC,  MODIS,  grid211e.ncml,  SSEC_AWIPS_MODIS_EAST_1KM_Visible_%Y%m%d_%H%M.7340
*, modis,      geo_250m_nav, visible,                  02,    reflectance,      211e,  7367,  0.83 um,  SSEC,  MODIS,  grid211e.ncml,  SSEC_AWIPS_MODIS_EAST_1KM_Vis086_%Y%m%d_%H%M.7367
*, modis,      geo_1000m_nav,      visible,                  01,    reflectance,      211e,  7340,  0.64 um,  SSEC,  MODIS,  grid211e.ncml,  SSEC_AWIPS_MODIS_EAST_1KM_Visible_%Y%m%d_%H%M.7340
*, modis,      geo_1000m_nav,      visible,                  02,    reflectance,      211e,  7367,  0.83 um,  SSEC,  MODIS,  grid211e.ncml,  SSEC_AWIPS_MODIS_EAST_1KM_Vis086_%Y%m%d_%H%M.7367
*, modis,      geo_1000m_nav,      visible,                  07,    reflectance,      211e,  7341,  2.1 um,   SSEC,  MODIS,  grid211e.ncml,  SSEC_AWIPS_MODIS_EAST_1KM_SnowIce_%Y%m%d_%H%M.7341
*, modis,      geo_1000m_nav,      visible,                  26,    reflectance,      211e,  7342,  1.38 um,  SSEC,  MODIS,  grid211e.ncml,  SSEC_AWIPS_MODIS_EAST_1KM_Cirrus_%Y%m%d_%H%M.7342
*, modis,      geo_1000m_nav,      infrared,                 20,    btemp,            211e,  7343,  3.75 um,  SSEC,  MODIS,  grid211e.ncml,  SSEC_AWIPS_MODIS_EAST_1KM_4um_%Y%m%d_%H%M.7343
*, modis,      geo_1000m_nav,      infrared,                 27,    btemp,            211e,  7344,  6.7 um,   SSEC,  MODIS,  grid211e.ncml,  SSEC_AWIPS_MODIS_EAST_1KM_WV_%Y%m%d_%H%M.7344
*, modis,      geo_1000m_nav,      infrared,                 31,    btemp,            211e,  7345,  11 um,    SSEC,  MODIS,  grid211e.ncml,  SSEC_AWIPS_MODIS_EAST_1KM_IR_%Y%m%d_%H%M.7345
*, modis,      geo_1000m_nav,      sea_surface_temp,         none,  btemp,            211e,  7370,  SST,      SSEC,  MODIS,  grid211e.ncml,  SSEC_AWIPS_MODIS_EAST_1KM_SST_%Y%m%d_%H%M.7370
*, modis,      geo_1000m_nav,      land_surface_temp,        none,  btemp,            211e,  7347,  LST,      SSEC,  MODIS,  grid211e.ncml,  SSEC_AWIPS_MODIS_EAST_1KM_LST_%Y%m%d_%H%M.7347
*, modis,      geo_1000m_nav,      summer_land_surface_temp, none,  btemp,            211e,  7349,  LSTSUM,   SSEC,  MODIS,  grid211e.ncml,  SSEC_AWIPS_MODIS_EAST_1KM_LSTSUM_%Y%m%d_%H%M.7349
*, modis,      geo_1000m_nav,      infrared,                 fog,   fog,              211e,  7346,  Fog,      SSEC,  MODIS,  grid211e.ncml,  SSEC_AWIPS_MODIS_EAST_1KM_Fog_%Y%m%d_%H%M.7346
*, modis,      mod06_nav,    cloud_top_temperature,    none,  btemp,            211e,  7362,  CTT,      SSEC,  MODIS,  grid211e.ncml,  SSEC_AWIPS_MODIS_EAST_4KM_CTT_%Y%m%d_%H%M.7362
*, modis,      geo_1000m_nav,      ndvi,                     none,  contiguous_index, 211e,  7348,  NDVI,     SSEC,  MODIS,  grid211e.ncml,  SSEC_AWIPS_MODIS_EAST_1KM_NDVI_%Y%m%d_%H%M.7348
*, modis,      mod07_nav,    total_precipitable_water, none,  distance,         211e,  7360,  TPW,      SSEC,  MODIS,  grid211e.ncml,  SSEC_AWIPS_MODIS_EAST_4KM_TPW_%Y%m%d_%H%M.7360
*, modis,      geo_1000m_nav,      iradapt,                   20,    ir_adapt,        211e,  99999999,  3.75 um,  SSEC,  MODIS,  grid211e.ncml,  SSEC_AWIPS_MODIS_EAST_1KM_4um_ENH_%Y%m%d_%H%M.99999999
*, modis,      geo_1000m_nav,      iradapt,                   27,    ir_adapt,        211e,  99999999,  6.7 um,   SSEC,  MODIS,  grid211e.ncml,  SSEC_AWIPS_MODIS_EAST_1KM_WV_ENH_%Y%m%d_%H%M.99999999
*, modis,      geo_1000m_nav,      iradapt,                   31,    ir_adapt,        211e,  99999999,  11 um,    SSEC,  MODIS,  grid211e.ncml,  SSEC_AWIPS_MODIS_EAST_1KM_IR_ENH_%Y%m%d_%H%M.99999999

#
### Grid 211w - West Conus ###
npp,   viirs,      i_nav,        i,    01,   reflectance, 211w,55779608,0.64 um,SSEC,NPP-VIIRS,grid211w.ncml,SSEC_AWIPS_VIIRS-WCONUS_1KM_SVI01_%Y%m%d_%H%M.55779608
npp,   viirs,      i_nav,        i,    02,   reflectance, 211w,55779615,0.86 um,SSEC,NPP-VIIRS,grid211w.ncml,SSEC_AWIPS_VIIRS-WCONUS_1KM_SVI02_%Y%m%d_%H%M.55779615
npp,   viirs,      i_nav,        i,    03,   reflectance, 211w,55779609,1.6 um,SSEC,NPP-VIIRS,grid211w.ncml,SSEC_AWIPS_VIIRS-WCONUS_1KM_SVI03_%Y%m%d_%H%M.55779609
npp,   viirs,      i_nav,        i,    04,   btemp,       211w,55779610,3.9 um,SSEC,NPP-VIIRS,grid211w.ncml,SSEC_AWIPS_VIIRS-WCONUS_1KM_SVI04_%Y%m%d_%H%M.55779610
npp,   viirs,      i_nav,        iadapt, 04,  ir_adapt,   211w,55779610,3.9 um,SSEC,NPP-VIIRS,grid211w.ncml,SSEC_AWIPS_VIIRS-WCONUS_1KM_SVI04ENH_%Y%m%d_%H%M.99999999
npp,   viirs,      i_nav,        i,    05,   btemp,       211w,55779611,11.0 um,SSEC,NPP-VIIRS,grid211w.ncml,SSEC_AWIPS_VIIRS-WCONUS_1KM_SVI05_%Y%m%d_%H%M.55779611
npp,   viirs,      i_nav,        iadapt, 05,  ir_adapt,   211w,55779611,11.0 um,SSEC,NPP-VIIRS,grid211w.ncml,SSEC_AWIPS_VIIRS-WCONUS_1KM_SVI05ENH_%Y%m%d_%H%M.99999999
npp,   viirs,      dnb_nav,      dnb,  none, radiance,    211w,55779612,DNB,SSEC,NPP-VIIRS,grid211w.ncml,SSEC_AWIPS_VIIRS-WCONUS_1KM_SVDNB_%Y%m%d_%H%M.55779612
npp,   viirs,      dnb_nav,      dnb,  adaptive,  radiance,    211w,55779614,DNB,SSEC,NPP-VIIRS,grid211w.ncml,SSEC_AWIPS_VIIRS-WCONUS_1KM_SVDNB_TRANS_%Y%m%d_%H%M.55779614
npp,   viirs,      i_nav,        i,    fog,  fog,         211w,55779613,Fog,SSEC,NPP-VIIRS,grid211w.ncml,SSEC_AWIPS_VIIRS-WCONUS_1KM_SVIFOG_%Y%m%d_%H%M.55779613
npp,   viirs,      m_nav,      sea_surface_temp,   None,   btemp,      211w,7371,SST,SSEC,MODIS,grid211w.ncml,SSEC_AWIPS_MODIS_WEST_1KM_SST_%Y%m%d_%H%M.7371

# MODIS bands for grid 211w
*,  modis,      geo_250m_nav, visible,                  01,    reflectance,      211w,  7350,  0.64 um,  SSEC,  MODIS,   grid211w.ncml,  SSEC_AWIPS_MODIS_WEST_1KM_Visible_%Y%m%d_%H%M.7350
*,  modis,      geo_250m_nav, visible,                  02,    reflectance,      211w,  7387,  0.83 um,  SSEC,  MODIS,   grid211w.ncml,  SSEC_AWIPS_MODIS_WEST_1KM_Vis086_%Y%m%d_%H%M.7387
*,  modis,      geo_1000m_nav,      visible,                  01,    reflectance,      211w,  7350,  0.64 um,  SSEC,  MODIS,   grid211w.ncml,  SSEC_AWIPS_MODIS_WEST_1KM_Visible_%Y%m%d_%H%M.7350
*,  modis,      geo_1000m_nav,      visible,                  02,    reflectance,      211w,  7387,  0.83 um,  SSEC,  MODIS,   grid211w.ncml,  SSEC_AWIPS_MODIS_WEST_1KM_Vis086_%Y%m%d_%H%M.7387
*,  modis,      geo_1000m_nav,      visible,                  07,    reflectance,      211w,  7351,  2.1 um,   SSEC,  MODIS,   grid211w.ncml,  SSEC_AWIPS_MODIS_WEST_1KM_SnowIce_%Y%m%d_%H%M.7351
*,  modis,      geo_1000m_nav,      visible,                  26,    reflectance,      211w,  7352,  1.38 um,  SSEC,  MODIS,   grid211w.ncml,  SSEC_AWIPS_MODIS_WEST_1KM_Cirrus_%Y%m%d_%H%M.7352
*,  modis,      geo_1000m_nav,      infrared,                 20,    btemp,            211w,  7353,  3.75 um,  SSEC,  MODIS,   grid211w.ncml,  SSEC_AWIPS_MODIS_WEST_1KM_4um_%Y%m%d_%H%M.7353
*,  modis,      geo_1000m_nav,      infrared,                 27,    btemp,            211w,  7354,  6.7 um,   SSEC,  MODIS,   grid211w.ncml,  SSEC_AWIPS_MODIS_WEST_1KM_WV_%Y%m%d_%H%M.7354
*,  modis,      geo_1000m_nav,      infrared,                 31,    btemp,            211w,  7355,  11 um,    SSEC,  MODIS,   grid211w.ncml,  SSEC_AWIPS_MODIS_WEST_1KM_IR_%Y%m%d_%H%M.7355
*,  modis,      geo_1000m_nav,      sea_surface_temp,         none,  btemp,            211w,  7371,  SST,      SSEC,  MODIS,   grid211w.ncml,  SSEC_AWIPS_MODIS_WEST_1KM_SST_%Y%m%d_%H%M.7371
*,  modis,      geo_1000m_nav,      land_surface_temp,        none,  btemp,            211w,  7357,  LST,      SSEC,  MODIS,   grid211w.ncml,  SSEC_AWIPS_MODIS_WEST_1KM_LST_%Y%m%d_%H%M.7357
*,  modis,      geo_1000m_nav,      summer_land_surface_temp, none,  btemp,            211w,  7359,  LSTSUM,   SSEC,  MODIS,   grid211w.ncml,  SSEC_AWIPS_MODIS_WEST_1KM_LSTSUM_%Y%m%d_%H%M.7359
*,  modis,      geo_1000m_nav,      infrared,                 fog,   fog,              211w,  7356,  Fog,      SSEC,  MODIS,   grid211w.ncml,  SSEC_AWIPS_MODIS_WEST_1KM_Fog_%Y%m%d_%H%M.7356
*,  modis,      mod06_nav,    cloud_top_temperature,    none,  btemp,            211w,  7382,  CTT,      SSEC,  MODIS,   grid211w.ncml,  SSEC_AWIPS_MODIS_WEST_4KM_CTT_%Y%m%d_%H%M.7382
*,  modis,      geo_1000m_nav,      ndvi,                     none,  contiguous_index, 211w,  7358,  NDVI,     SSEC,  MODIS,   grid211w.ncml,  SSEC_AWIPS_MODIS_WEST_1KM_NDVI_%Y%m%d_%H%M.7358
*,  modis,      mod07_nav,    total_precipitable_water, none,  distance,         211w,  7380,  TPW,      SSEC,  MODIS,   grid211w.ncml,  SSEC_AWIPS_MODIS_WEST_4KM_TPW_%Y%m%d_%H%M.7380
*,  modis,      geo_1000m_nav,      iradapt,                   20,    ir_adapt,        211w,  99999999,  3.75 um,  SSEC,  MODIS,   grid211w.ncml,  SSEC_AWIPS_MODIS_WEST_1KM_4um_ENH_%Y%m%d_%H%M.99999999
*,  modis,      geo_1000m_nav,      iradapt,                   27,    ir_adapt,        211w,  99999999,  6.7 um,   SSEC,  MODIS,   grid211w.ncml,  SSEC_AWIPS_MODIS_WEST_1KM_WV_ENH_%Y%m%d_%H%M.99999999
*,  modis,      geo_1000m_nav,      iradapt,                   31,    ir_adapt,        211w,  99999999,  11 um,    SSEC,  MODIS,   grid211w.ncml,  SSEC_AWIPS_MODIS_WEST_1KM_IR_ENH_%Y%m%d_%H%M.99999999

#
### Grid 203 - Alaska ###
npp,   viirs,      i_nav,        i,    01,   reflectance, 203,55779616,0.64 um,SSEC,NPP-VIIRS,grid203.ncml,SSEC_AWIPS_VIIRS-AK_1KM_SVI01_%Y%m%d_%H%M.55779616
npp,   viirs,      i_nav,        i,    02,   reflectance, 203,55779623,0.86 um,SSEC,NPP-VIIRS,grid203.ncml,SSEC_AWIPS_VIIRS-AK_1KM_SVI02_%Y%m%d_%H%M.55779623
npp,   viirs,      i_nav,        i,    03,   reflectance, 203,55779617,1.6 um,SSEC,NPP-VIIRS,grid203.ncml,SSEC_AWIPS_VIIRS-AK_1KM_SVI03_%Y%m%d_%H%M.55779617
npp,   viirs,      i_nav,        i,    04,   btemp,       203,55779618,3.9 um,SSEC,NPP-VIIRS,grid203.ncml,SSEC_AWIPS_VIIRS-AK_1KM_SVI04_%Y%m%d_%H%M.55779618
npp,   viirs,      i_nav,        iadapt, 04,  ir_adapt,   203,55779618,3.9 um,SSEC,NPP-VIIRS,grid203.ncml,SSEC_AWIPS_VIIRS-AK_1KM_SVI04ENH_%Y%m%d_%H%M.99999999
npp,   viirs,      i_nav,        i,    05,   btemp,       203,55779619,11.0 um,SSEC,NPP-VIIRS,grid203.ncml,SSEC_AWIPS_VIIRS-AK_1KM_SVI05_%Y%m%d_%H%M.55779619
npp,   viirs,      i_nav,        iadapt, 05,  ir_adapt,   203,55779619,11.0 um,SSEC,NPP-VIIRS,grid203.ncml,SSEC_AWIPS_VIIRS-AK_1KM_SVI05ENH_%Y%m%d_%H%M.99999999
npp,   viirs,      dnb_nav,      dnb,  none, radiance,    203,55779620,DNB,SSEC,NPP-VIIRS,grid203.ncml,SSEC_AWIPS_VIIRS-AK_1KM_SVDNB_%Y%m%d_%H%M.55779620
npp,   viirs,      dnb_nav,      dnb,  adaptive,  radiance,    203,55779622,DNB,SSEC,NPP-VIIRS,grid203.ncml,SSEC_AWIPS_VIIRS-AK_1KM_SVDNB_TRANS_%Y%m%d_%H%M.55779622
npp,   viirs,      i_nav,        i,    fog,  fog,         203,55779621,Fog,SSEC,NPP-VIIRS,grid203.ncml,SSEC_AWIPS_VIIRS-AK_1KM_SVIFOG_%Y%m%d_%H%M.55779621
# Not Valid - There is no MODIS SST for grid 203 to mimic:
npp,   viirs,      m_nav,      sea_surface_temp,   None,   btemp,      203,7372,SST,SSEC,MODIS,grid203.ncml,SSEC_AWIPS_MODIS_AK_1KM_SST_%Y%m%d_%H%M.7372

# DR-RTV Alaska: FIXME WITH CORRECT NUMBERS
#npp, cris, cris_nav, air_temperature, lvl50, temperature, 203, 55779999, Air temperature at 50mbar, SSEC, CrIS, grid203.ncml, SSEC_AWIPS_HYPER-AK_1KM_TAIR50mb_%Y%m%d_%H%M.55779999
#npp, cris, cris_nav, air_temperature, lvl100, temperature, 203, 55779999, Air temperature at 100mbar, SSEC, CrIS, grid203.ncml, SSEC_AWIPS_HYPER-AK_1KM_TAIR100mb_%Y%m%d_%H%M.55779999
#npp, cris, cris_nav, air_temperature, lvl250, temperature, 203, 55779999, Air temperature at 250mbar, SSEC, CrIS, grid203.ncml, SSEC_AWIPS_HYPER-AK_1KM_TAIR250mb_%Y%m%d_%H%M.55779999
#npp, cris, cris_nav, air_temperature, lvl500, temperature, 203, 55779999, Air temperature at 500mbar, SSEC, CrIS, grid203.ncml, SSEC_AWIPS_HYPER-AK_1KM_TAIR500mb_%Y%m%d_%H%M.55779999
#npp, cris, cris_nav, air_temperature, lvl750, temperature, 203, 55771104, Air temperature at 750mbar, SSEC, CrIS, grid203.ncml, SSEC_AWIPS_HYPER-AK_1KM_TAIR750mb_%Y%m%d_%H%M.55771104
#npp, cris, cris_nav, air_temperature, lvl900, temperature, 203, 55771103, Air temperature at 900mbar, SSEC, CrIS, grid203.ncml, SSEC_AWIPS_HYPER-AK_1KM_TAIR900mb_%Y%m%d_%H%M.55771103
#npp, cris, cris_nav, relative_humidity, lvl100, percent, 203, 55779999, Relative Humidity at 100mbar, SSEC, CrIS, grid203.ncml, SSEC_AWIPS_HYPER-AK_1KM_RH100mb_%Y%m%d_%H%M.55779999
#npp, cris, cris_nav, relative_humidity, lvl500, percent, 203, 55771106, Relative Humidity at 500mbar, SSEC, CrIS, grid203.ncml, SSEC_AWIPS_HYPER-AK_1KM_RH500mb_%Y%m%d_%H%M.55771106
#npp, cris, cris_nav, relative_humidity, lvl900, percent, 203, 55771105, Relative Humidity at 900mbar, SSEC, CrIS, grid203.ncml, SSEC_AWIPS_HYPER-AK_1KM_RH900mb_%Y%m%d_%H%M.55771105
#npp, cris, cris_nav, cloud_top_pressure, none, pressure, 203, 55771100, Cloud Top Pressure, SSEC, CrIS, grid203.ncml, SSEC_AWIPS_HYPER-AK_1KM_CTP_%Y%m%d_%H%M.55771100
#npp, cris, cris_nav, lifted_index, none, temperature, 203, 55771102, Lifted Index, SSEC, CrIS, grid203.ncml, SSEC_AWIPS_HYPER-AK_1KM_LI_%Y%m%d_%H%M.55771102
#npp, cris, cris_nav, cloud_optical_thickness, none, optical_thickness, 203, 55771101, Cloud Optical Thickness, SSEC, CrIS, grid203.ncml, SSEC_AWIPS_HYPER-AK_1KM_COT_%Y%m%d_%H%M.55771101

# DR-RTV
npp, cris, cris_nav, air_temperature, lvl50, temperature, 203_10km, 55779999, Air temperature at 50mbar, SSEC, CrIS, grid203_10km.ncml, SSEC_AWIPS_HYPER-AK_1KM_TAIR50mb_%Y%m%d_%H%M.55779999
npp, cris, cris_nav, air_temperature, lvl100, temperature, 203_10km, 55779999, Air temperature at 100mbar, SSEC, CrIS, grid203_10km.ncml, SSEC_AWIPS_HYPER-AK_1KM_TAIR100mb_%Y%m%d_%H%M.55779999
npp, cris, cris_nav, air_temperature, lvl250, temperature, 203_10km, 55779999, Air temperature at 250mbar, SSEC, CrIS, grid203_10km.ncml, SSEC_AWIPS_HYPER-AK_1KM_TAIR250mb_%Y%m%d_%H%M.55779999
npp, cris, cris_nav, air_temperature, lvl500, temperature, 203_10km, 55771104, Air temperature at 500mbar, SSEC, CrIS, grid203_10km.ncml, SSEC_AWIPS_HYPER-AK_1KM_TAIR500mb_%Y%m%d_%H%M.55771104
npp, cris, cris_nav, air_temperature, lvl750, temperature, 203_10km, 55779999, Air temperature at 750mbar, SSEC, CrIS, grid203_10km.ncml, SSEC_AWIPS_HYPER-AK_1KM_TAIR750mb_%Y%m%d_%H%M.55779999
npp, cris, cris_nav, air_temperature, lvl900, temperature, 203_10km, 55771103, Air temperature at 900mbar, SSEC, CrIS, grid203_10km.ncml, SSEC_AWIPS_HYPER-AK_1KM_TAIR900mb_%Y%m%d_%H%M.55771103
npp, cris, cris_nav, relative_humidity, lvl100, percent, 203_10km, 55779999, Relative Humidity at 100mbar, SSEC, CrIS, grid203_10km.ncml, SSEC_AWIPS_HYPER-AK_1KM_RH100mb_%Y%m%d_%H%M.55779999
npp, cris, cris_nav, relative_humidity, lvl500, percent, 203_10km, 55771106, Relative Humidity at 500mbar, SSEC, CrIS, grid203_10km.ncml, SSEC_AWIPS_HYPER-AK_1KM_RH500mb_%Y%m%d_%H%M.55771106
npp, cris, cris_nav, relative_humidity, lvl900, percent, 203_10km, 55771105, Relative Humidity at 900mbar, SSEC, CrIS, grid203_10km.ncml, SSEC_AWIPS_HYPER-AK_1KM_RH900mb_%Y%m%d_%H%M.55771105
npp, cris, cris_nav, cloud_top_pressure, none, pressure, 203_10km, 55771100, Cloud Top Pressure, SSEC, CrIS, grid203_10km.ncml, SSEC_AWIPS_HYPER-AK_1KM_CTP_%Y%m%d_%H%M.55771100
npp, cris, cris_nav, lifted_index, none, temperature, 203_10km, 55771102, Lifted Index, SSEC, CrIS, grid203_10km.ncml, SSEC_AWIPS_HYPER-AK_1KM_LI_%Y%m%d_%H%M.55771102
npp, cris, cris_nav, cloud_optical_thickness, none, optical_thickness, 203_10km, 55771101, Cloud Optical Thickness, SSEC, CrIS, grid203_10km.ncml, SSEC_AWIPS_HYPER-AK_1KM_COT_%Y%m%d_%H%M.55771101
metopa, iasi, iasi_nav, air_temperature, lvl50, temperature, 203_10km, 55779999, Air temperature at 50mbar, SSEC, IASI, grid203_10km.ncml, SSEC_AWIPS_HYPER-AK_1KM_TAIR50mb_%Y%m%d_%H%M.55779999
metopa, iasi, iasi_nav, air_temperature, lvl100, temperature, 203_10km, 55779999, Air temperature at 100mbar, SSEC, IASI, grid203_10km.ncml, SSEC_AWIPS_HYPER-AK_1KM_TAIR100mb_%Y%m%d_%H%M.55779999
metopa, iasi, iasi_nav, air_temperature, lvl250, temperature, 203_10km, 55779999, Air temperature at 250mbar, SSEC, IASI, grid203_10km.ncml, SSEC_AWIPS_HYPER-AK_1KM_TAIR250mb_%Y%m%d_%H%M.55779999
metopa, iasi, iasi_nav, air_temperature, lvl500, temperature, 203_10km, 55771104, Air temperature at 500mbar, SSEC, IASI, grid203_10km.ncml, SSEC_AWIPS_HYPER-AK_1KM_TAIR500mb_%Y%m%d_%H%M.55771104
metopa, iasi, iasi_nav, air_temperature, lvl750, temperature, 203_10km, 55779999, Air temperature at 750mbar, SSEC, IASI, grid203_10km.ncml, SSEC_AWIPS_HYPER-AK_1KM_TAIR750mb_%Y%m%d_%H%M.55779999
metopa, iasi, iasi_nav, air_temperature, lvl900, temperature, 203_10km, 55771103, Air temperature at 900mbar, SSEC, IASI, grid203_10km.ncml, SSEC_AWIPS_HYPER-AK_1KM_TAIR900mb_%Y%m%d_%H%M.55771103
metopa, iasi, iasi_nav, relative_humidity, lvl100, percent, 203_10km, 55779999, Relative Humidity at 100mbar, SSEC, IASI, grid203_10km.ncml, SSEC_AWIPS_HYPER-AK_1KM_RH100mb_%Y%m%d_%H%M.55779999
metopa, iasi, iasi_nav, relative_humidity, lvl500, percent, 203_10km, 55771106, Relative Humidity at 500mbar, SSEC, IASI, grid203_10km.ncml, SSEC_AWIPS_HYPER-AK_1KM_RH500mb_%Y%m%d_%H%M.55771106
metopa, iasi, iasi_nav, relative_humidity, lvl900, percent, 203_10km, 55771105, Relative Humidity at 900mbar, SSEC, IASI, grid203_10km.ncml, SSEC_AWIPS_HYPER-AK_1KM_RH900mb_%Y%m%d_%H%M.55771105
metopa, iasi, iasi_nav, cloud_top_pressure, none, pressure, 203_10km, 55771100, Cloud Top Pressure, SSEC, IASI, grid203_10km.ncml, SSEC_AWIPS_HYPER-AK_1KM_CTP_%Y%m%d_%H%M.55771100
metopa, iasi, iasi_nav, lifted_index, none, temperature, 203_10km, 55771102, Lifted Index, SSEC, IASI, grid203_10km.ncml, SSEC_AWIPS_HYPER-AK_1KM_LI_%Y%m%d_%H%M.55771102
metopa, iasi, iasi_nav, cloud_optical_thickness, none, optical_thickness, 203_10km, 55771101, Cloud Optical Thickness, SSEC, IASI, grid203_10km.ncml, SSEC_AWIPS_HYPER-AK_1KM_COT_%Y%m%d_%H%M.55771101
metopb, iasi, iasi_nav, air_temperature, lvl50, temperature, 203_10km, 55779999, Air temperature at 50mbar, SSEC, IASI, grid203_10km.ncml, SSEC_AWIPS_HYPER-AK_1KM_TAIR50mb_%Y%m%d_%H%M.55779999
metopb, iasi, iasi_nav, air_temperature, lvl100, temperature, 203_10km, 55779999, Air temperature at 100mbar, SSEC, IASI, grid203_10km.ncml, SSEC_AWIPS_HYPER-AK_1KM_TAIR100mb_%Y%m%d_%H%M.55779999
metopb, iasi, iasi_nav, air_temperature, lvl250, temperature, 203_10km, 55779999, Air temperature at 250mbar, SSEC, IASI, grid203_10km.ncml, SSEC_AWIPS_HYPER-AK_1KM_TAIR250mb_%Y%m%d_%H%M.55779999
metopb, iasi, iasi_nav, air_temperature, lvl500, temperature, 203_10km, 55771104, Air temperature at 500mbar, SSEC, IASI, grid203_10km.ncml, SSEC_AWIPS_HYPER-AK_1KM_TAIR500mb_%Y%m%d_%H%M.55771104
metopb, iasi, iasi_nav, air_temperature, lvl750, temperature, 203_10km, 55779999, Air temperature at 750mbar, SSEC, IASI, grid203_10km.ncml, SSEC_AWIPS_HYPER-AK_1KM_TAIR750mb_%Y%m%d_%H%M.55779999
metopb, iasi, iasi_nav, air_temperature, lvl900, temperature, 203_10km, 55771103, Air temperature at 900mbar, SSEC, IASI, grid203_10km.ncml, SSEC_AWIPS_HYPER-AK_1KM_TAIR900mb_%Y%m%d_%H%M.55771103
metopb, iasi, iasi_nav, relative_humidity, lvl100, percent, 203_10km, 55779999, Relative Humidity at 100mbar, SSEC, IASI, grid203_10km.ncml, SSEC_AWIPS_HYPER-AK_1KM_RH100mb_%Y%m%d_%H%M.55779999
metopb, iasi, iasi_nav, relative_humidity, lvl500, percent, 203_10km, 55771106, Relative Humidity at 500mbar, SSEC, IASI, grid203_10km.ncml, SSEC_AWIPS_HYPER-AK_1KM_RH500mb_%Y%m%d_%H%M.55771106
metopb, iasi, iasi_nav, relative_humidity, lvl900, percent, 203_10km, 55771105, Relative Humidity at 900mbar, SSEC, IASI, grid203_10km.ncml, SSEC_AWIPS_HYPER-AK_1KM_RH900mb_%Y%m%d_%H%M.55771105
metopb, iasi, iasi_nav, cloud_top_pressure, none, pressure, 203_10km, 55771100, Cloud Top Pressure, SSEC, IASI, grid203_10km.ncml, SSEC_AWIPS_HYPER-AK_1KM_CTP_%Y%m%d_%H%M.55771100
metopb, iasi, iasi_nav, lifted_index, none, temperature, 203_10km, 55771102, Lifted Index, SSEC, IASI, grid203_10km.ncml, SSEC_AWIPS_HYPER-AK_1KM_LI_%Y%m%d_%H%M.55771102
metopb, iasi, iasi_nav, cloud_optical_thickness, none, optical_thickness, 203_10km, 55771101, Cloud Optical Thickness, SSEC, IASI, grid203_10km.ncml, SSEC_AWIPS_HYPER-AK_1KM_COT_%Y%m%d_%H%M.55771101
aqua, airs, airs_nav, air_temperature, lvl50, temperature, 203_10km, 55779999, Air temperature at 50mbar, SSEC, AIRS, grid203_10km.ncml, SSEC_AWIPS_HYPER-AK_1KM_TAIR50mb_%Y%m%d_%H%M.55779999
aqua, airs, airs_nav, air_temperature, lvl100, temperature, 203_10km, 55779999, Air temperature at 100mbar, SSEC, AIRS, grid203_10km.ncml, SSEC_AWIPS_HYPER-AK_1KM_TAIR100mb_%Y%m%d_%H%M.55779999
aqua, airs, airs_nav, air_temperature, lvl250, temperature, 203_10km, 55779999, Air temperature at 250mbar, SSEC, AIRS, grid203_10km.ncml, SSEC_AWIPS_HYPER-AK_1KM_TAIR250mb_%Y%m%d_%H%M.55779999
aqua, airs, airs_nav, air_temperature, lvl500, temperature, 203_10km, 55771104, Air temperature at 500mbar, SSEC, AIRS, grid203_10km.ncml, SSEC_AWIPS_HYPER-AK_1KM_TAIR500mb_%Y%m%d_%H%M.55771104
aqua, airs, airs_nav, air_temperature, lvl750, temperature, 203_10km, 55779999, Air temperature at 750mbar, SSEC, AIRS, grid203_10km.ncml, SSEC_AWIPS_HYPER-AK_1KM_TAIR750mb_%Y%m%d_%H%M.55779999
aqua, airs, airs_nav, air_temperature, lvl900, temperature, 203_10km, 55771103, Air temperature at 900mbar, SSEC, AIRS, grid203_10km.ncml, SSEC_AWIPS_HYPER-AK_1KM_TAIR900mb_%Y%m%d_%H%M.55771103
aqua, airs, airs_nav, relative_humidity, lvl100, percent, 203_10km, 55779999, Relative Humidity at 100mbar, SSEC, AIRS, grid203_10km.ncml, SSEC_AWIPS_HYPER-AK_1KM_RH100mb_%Y%m%d_%H%M.55779999
aqua, airs, airs_nav, relative_humidity, lvl500, percent, 203_10km, 55771106, Relative Humidity at 500mbar, SSEC, AIRS, grid203_10km.ncml, SSEC_AWIPS_HYPER-AK_1KM_RH500mb_%Y%m%d_%H%M.55771106
aqua, airs, airs_nav, relative_humidity, lvl900, percent, 203_10km, 55771105, Relative Humidity at 900mbar, SSEC, AIRS, grid203_10km.ncml, SSEC_AWIPS_HYPER-AK_1KM_RH900mb_%Y%m%d_%H%M.55771105
aqua, airs, airs_nav, cloud_top_pressure, none, pressure, 203_10km, 55771100, Cloud Top Pressure, SSEC, AIRS, grid203_10km.ncml, SSEC_AWIPS_HYPER-AK_1KM_CTP_%Y%m%d_%H%M.55771100
aqua, airs, airs_nav, lifted_index, none, temperature, 203_10km, 55771102, Lifted Index, SSEC, AIRS, grid203_10km.ncml, SSEC_AWIPS_HYPER-AK_1KM_LI_%Y%m%d_%H%M.55771102
aqua, airs, airs_nav, cloud_optical_thickness, none, optical_thickness, 203_10km, 55771101, Cloud Optical Thickness, SSEC, AIRS, grid203_10km.ncml, SSEC_AWIPS_HYPER-AK_1KM_COT_%Y%m%d_%H%M.55771101

# Alaska DR-RTV PROJ.4 10km Grid
#npp, cris, cris_nav, air_temperature, lvl50, temperature, p4_203_10km, 55779999, Air temperature at 50mbar, SSEC, CrIS, grid203_10km.ncml, SSEC_AWIPS_HYPER-AK_1KM_TAIR50mb_%Y%m%d_%H%M.55779999
#npp, cris, cris_nav, air_temperature, lvl100, temperature, p4_203_10km, 55779999, Air temperature at 100mbar, SSEC, CrIS, grid203_10km.ncml, SSEC_AWIPS_HYPER-AK_1KM_TAIR100mb_%Y%m%d_%H%M.55779999
#npp, cris, cris_nav, air_temperature, lvl250, temperature, p4_203_10km, 55779999, Air temperature at 250mbar, SSEC, CrIS, grid203_10km.ncml, SSEC_AWIPS_HYPER-AK_1KM_TAIR250mb_%Y%m%d_%H%M.55779999
#npp, cris, cris_nav, air_temperature, lvl500, temperature, p4_203_10km, 55771104, Air temperature at 500mbar, SSEC, CrIS, grid203_10km.ncml, SSEC_AWIPS_HYPER-AK_1KM_TAIR500mb_%Y%m%d_%H%M.55771104
#npp, cris, cris_nav, air_temperature, lvl750, temperature, p4_203_10km, 55779999, Air temperature at 750mbar, SSEC, CrIS, grid203_10km.ncml, SSEC_AWIPS_HYPER-AK_1KM_TAIR750mb_%Y%m%d_%H%M.55779999
#npp, cris, cris_nav, air_temperature, lvl900, temperature, p4_203_10km, 55771103, Air temperature at 900mbar, SSEC, CrIS, grid203_10km.ncml, SSEC_AWIPS_HYPER-AK_1KM_TAIR900mb_%Y%m%d_%H%M.55771103
#npp, cris, cris_nav, relative_humidity, lvl100, percent, p4_203_10km, 55779999, Relative Humidity at 100mbar, SSEC, CrIS, grid203_10km.ncml, SSEC_AWIPS_HYPER-AK_1KM_RH100mb_%Y%m%d_%H%M.55779999
#npp, cris, cris_nav, relative_humidity, lvl500, percent, p4_203_10km, 55771106, Relative Humidity at 500mbar, SSEC, CrIS, grid203_10km.ncml, SSEC_AWIPS_HYPER-AK_1KM_RH500mb_%Y%m%d_%H%M.55771106
#npp, cris, cris_nav, relative_humidity, lvl900, percent, p4_203_10km, 55771105, Relative Humidity at 900mbar, SSEC, CrIS, grid203_10km.ncml, SSEC_AWIPS_HYPER-AK_1KM_RH900mb_%Y%m%d_%H%M.55771105
#npp, cris, cris_nav, cloud_top_pressure, none, pressure, p4_203_10km, 55771100, Cloud Top Pressure, SSEC, CrIS, grid203_10km.ncml, SSEC_AWIPS_HYPER-AK_1KM_CTP_%Y%m%d_%H%M.55771100
#npp, cris, cris_nav, lifted_index, none, temperature, p4_203_10km, 55771102, Lifted Index, SSEC, CrIS, grid203_10km.ncml, SSEC_AWIPS_HYPER-AK_1KM_LI_%Y%m%d_%H%M.55771102
#npp, cris, cris_nav, cloud_optical_thickness, none, optical_thickness, p4_203_10km, 55771101, Cloud Optical Thickness, SSEC, CrIS, grid203_10km.ncml, SSEC_AWIPS_HYPER-AK_1KM_COT_%Y%m%d_%H%M.55771101
#metopa, iasi, iasi_nav, air_temperature, lvl50, temperature, p4_203_10km, 55779999, Air temperature at 50mbar, SSEC, IASI, grid203_10km.ncml, SSEC_AWIPS_HYPER-AK_1KM_TAIR50mb_%Y%m%d_%H%M.55779999
#metopa, iasi, iasi_nav, air_temperature, lvl100, temperature, p4_203_10km, 55779999, Air temperature at 100mbar, SSEC, IASI, grid203_10km.ncml, SSEC_AWIPS_HYPER-AK_1KM_TAIR100mb_%Y%m%d_%H%M.55779999
#metopa, iasi, iasi_nav, air_temperature, lvl250, temperature, p4_203_10km, 55779999, Air temperature at 250mbar, SSEC, IASI, grid203_10km.ncml, SSEC_AWIPS_HYPER-AK_1KM_TAIR250mb_%Y%m%d_%H%M.55779999
#metopa, iasi, iasi_nav, air_temperature, lvl500, temperature, p4_203_10km, 55771104, Air temperature at 500mbar, SSEC, IASI, grid203_10km.ncml, SSEC_AWIPS_HYPER-AK_1KM_TAIR500mb_%Y%m%d_%H%M.55771104
#metopa, iasi, iasi_nav, air_temperature, lvl750, temperature, p4_203_10km, 55779999, Air temperature at 750mbar, SSEC, IASI, grid203_10km.ncml, SSEC_AWIPS_HYPER-AK_1KM_TAIR750mb_%Y%m%d_%H%M.55779999
#metopa, iasi, iasi_nav, air_temperature, lvl900, temperature, p4_203_10km, 55771103, Air temperature at 900mbar, SSEC, IASI, grid203_10km.ncml, SSEC_AWIPS_HYPER-AK_1KM_TAIR900mb_%Y%m%d_%H%M.55771103
#metopa, iasi, iasi_nav, relative_humidity, lvl100, percent, p4_203_10km, 55779999, Relative Humidity at 100mbar, SSEC, IASI, grid203_10km.ncml, SSEC_AWIPS_HYPER-AK_1KM_RH100mb_%Y%m%d_%H%M.55779999
#metopa, iasi, iasi_nav, relative_humidity, lvl500, percent, p4_203_10km, 55771106, Relative Humidity at 500mbar, SSEC, IASI, grid203_10km.ncml, SSEC_AWIPS_HYPER-AK_1KM_RH500mb_%Y%m%d_%H%M.55771106
#metopa, iasi, iasi_nav, relative_humidity, lvl900, percent, p4_203_10km, 55771105, Relative Humidity at 900mbar, SSEC, IASI, grid203_10km.ncml, SSEC_AWIPS_HYPER-AK_1KM_RH900mb_%Y%m%d_%H%M.55771105
#metopa, iasi, iasi_nav, cloud_top_pressure, none, pressure, p4_203_10km, 55771100, Cloud Top Pressure, SSEC, IASI, grid203_10km.ncml, SSEC_AWIPS_HYPER-AK_1KM_CTP_%Y%m%d_%H%M.55771100
#metopa, iasi, iasi_nav, lifted_index, none, temperature, p4_203_10km, 55771102, Lifted Index, SSEC, IASI, grid203_10km.ncml, SSEC_AWIPS_HYPER-AK_1KM_LI_%Y%m%d_%H%M.55771102
#metopa, iasi, iasi_nav, cloud_optical_thickness, none, optical_thickness, p4_203_10km, 55771101, Cloud Optical Thickness, SSEC, IASI, grid203_10km.ncml, SSEC_AWIPS_HYPER-AK_1KM_COT_%Y%m%d_%H%M.55771101
#metopb, iasi, iasi_nav, air_temperature, lvl50, temperature, p4_203_10km, 55779999, Air temperature at 50mbar, SSEC, IASI, grid203_10km.ncml, SSEC_AWIPS_HYPER-AK_1KM_TAIR50mb_%Y%m%d_%H%M.55779999
#metopb, iasi, iasi_nav, air_temperature, lvl100, temperature, p4_203_10km, 55779999, Air temperature at 100mbar, SSEC, IASI, grid203_10km.ncml, SSEC_AWIPS_HYPER-AK_1KM_TAIR100mb_%Y%m%d_%H%M.55779999
#metopb, iasi, iasi_nav, air_temperature, lvl250, temperature, p4_203_10km, 55779999, Air temperature at 250mbar, SSEC, IASI, grid203_10km.ncml, SSEC_AWIPS_HYPER-AK_1KM_TAIR250mb_%Y%m%d_%H%M.55779999
metopb, iasi, iasi_nav, air_temperature, lvl500, temperature, p4_203_10km, 55771104, Air temperature at 500mbar, SSEC, IASI, grid203_10km.ncml, SSEC_AWIPS_HYPER-AK_1KM_TAIR500mb_%Y%m%d_%H%M.55771104
metopb, iasi, iasi_nav, air_temperature, lvl750, temperature, p4_203_10km, 55779999, Air temperature at 750mbar, SSEC, IASI, grid203_10km.ncml, SSEC_AWIPS_HYPER-AK_1KM_TAIR750mb_%Y%m%d_%H%M.55779999
metopb, iasi, iasi_nav, air_temperature, lvl900, temperature, p4_203_10km, 55771103, Air temperature at 900mbar, SSEC, IASI, grid203_10km.ncml, SSEC_AWIPS_HYPER-AK_1KM_TAIR900mb_%Y%m%d_%H%M.55771103
metopb, iasi, iasi_nav, relative_humidity, lvl100, percent, p4_203_10km, 55779999, Relative Humidity at 100mbar, SSEC, IASI, grid203_10km.ncml, SSEC_AWIPS_HYPER-AK_1KM_RH100mb_%Y%m%d_%H%M.55779999
metopb, iasi, iasi_nav, relative_humidity, lvl500, percent, p4_203_10km, 55771106, Relative Humidity at 500mbar, SSEC, IASI, grid203_10km.ncml, SSEC_AWIPS_HYPER-AK_1KM_RH500mb_%Y%m%d_%H%M.55771106
metopb, iasi, iasi_nav, relative_humidity, lvl900, percent, p4_203_10km, 55771105, Relative Humidity at 900mbar, SSEC, IASI, grid203_10km.ncml, SSEC_AWIPS_HYPER-AK_1KM_RH900mb_%Y%m%d_%H%M.55771105
metopb, iasi, iasi_nav, cloud_top_pressure, none, pressure, p4_203_10km, 55771100, Cloud Top Pressure, SSEC, IASI, grid203_10km.ncml, SSEC_AWIPS_HYPER-AK_1KM_CTP_%Y%m%d_%H%M.55771100
metopb, iasi, iasi_nav, lifted_index, none, temperature, p4_203_10km, 55771102, Lifted Index, SSEC, IASI, grid203_10km.ncml, SSEC_AWIPS_HYPER-AK_1KM_LI_%Y%m%d_%H%M.55771102
metopb, iasi, iasi_nav, cloud_optical_thickness, none, optical_thickness, p4_203_10km, 55771101, Cloud Optical Thickness, SSEC, IASI, grid203_10km.ncml, SSEC_AWIPS_HYPER-AK_1KM_COT_%Y%m%d_%H%M.55771101
aqua, airs, airs_nav, air_temperature, lvl50, temperature, p4_203_10km, 55779999, Air temperature at 50mbar, SSEC, AIRS, grid203_10km.ncml, SSEC_AWIPS_HYPER-AK_1KM_TAIR50mb_%Y%m%d_%H%M.55779999
aqua, airs, airs_nav, air_temperature, lvl100, temperature, p4_203_10km, 55779999, Air temperature at 100mbar, SSEC, AIRS, grid203_10km.ncml, SSEC_AWIPS_HYPER-AK_1KM_TAIR100mb_%Y%m%d_%H%M.55779999
aqua, airs, airs_nav, air_temperature, lvl250, temperature, p4_203_10km, 55779999, Air temperature at 250mbar, SSEC, AIRS, grid203_10km.ncml, SSEC_AWIPS_HYPER-AK_1KM_TAIR250mb_%Y%m%d_%H%M.55779999
aqua, airs, airs_nav, air_temperature, lvl500, temperature, p4_203_10km, 55771104, Air temperature at 500mbar, SSEC, AIRS, grid203_10km.ncml, SSEC_AWIPS_HYPER-AK_1KM_TAIR500mb_%Y%m%d_%H%M.55771104
aqua, airs, airs_nav, air_temperature, lvl750, temperature, p4_203_10km, 55779999, Air temperature at 750mbar, SSEC, AIRS, grid203_10km.ncml, SSEC_AWIPS_HYPER-AK_1KM_TAIR750mb_%Y%m%d_%H%M.55779999
aqua, airs, airs_nav, air_temperature, lvl900, temperature, p4_203_10km, 55771103, Air temperature at 900mbar, SSEC, AIRS, grid203_10km.ncml, SSEC_AWIPS_HYPER-AK_1KM_TAIR900mb_%Y%m%d_%H%M.55771103
aqua, airs, airs_nav, relative_humidity, lvl100, percent, p4_203_10km, 55779999, Relative Humidity at 100mbar, SSEC, AIRS, grid203_10km.ncml, SSEC_AWIPS_HYPER-AK_1KM_RH100mb_%Y%m%d_%H%M.55779999
aqua, airs, airs_nav, relative_humidity, lvl500, percent, p4_203_10km, 55771106, Relative Humidity at 500mbar, SSEC, AIRS, grid203_10km.ncml, SSEC_AWIPS_HYPER-AK_1KM_RH500mb_%Y%m%d_%H%M.55771106
aqua, airs, airs_nav, relative_humidity, lvl900, percent, p4_203_10km, 55771105, Relative Humidity at 900mbar, SSEC, AIRS, grid203_10km.ncml, SSEC_AWIPS_HYPER-AK_1KM_RH900mb_%Y%m%d_%H%M.55771105
aqua, airs, airs_nav, cloud_top_pressure, none, pressure, p4_203_10km, 55771100, Cloud Top Pressure, SSEC, AIRS, grid203_10km.ncml, SSEC_AWIPS_HYPER-AK_1KM_CTP_%Y%m%d_%H%M.55771100
aqua, airs, airs_nav, lifted_index, none, temperature, p4_203_10km, 55771102, Lifted Index, SSEC, AIRS, grid203_10km.ncml, SSEC_AWIPS_HYPER-AK_1KM_LI_%Y%m%d_%H%M.55771102
aqua, airs, airs_nav, cloud_optical_thickness, none, optical_thickness, p4_203_10km, 55771101, Cloud Optical Thickness, SSEC, AIRS, grid203_10km.ncml, SSEC_AWIPS_HYPER-AK_1KM_COT_%Y%m%d_%H%M.55771101

#
### Grid 204 - Hawaii ###
npp,   viirs,      i_nav,        i,    01,   reflectance, 204,55779624,0.64 um,SSEC,NPP-VIIRS,grid204.ncml,SSEC_AWIPS_VIIRS-HI_1KM_SVI01_%Y%m%d_%H%M.55779624
npp,   viirs,      i_nav,        i,    02,   reflectance, 204,55779631,0.86 um,SSEC,NPP-VIIRS,grid204.ncml,SSEC_AWIPS_VIIRS-HI_1KM_SVI02_%Y%m%d_%H%M.55779631
npp,   viirs,      i_nav,        i,    03,   reflectance, 204,55779625,1.6 um,SSEC,NPP-VIIRS,grid204.ncml,SSEC_AWIPS_VIIRS-HI_1KM_SVI03_%Y%m%d_%H%M.55779625
npp,   viirs,      i_nav,        i,    04,   btemp,       204,55779626,3.9 um,SSEC,NPP-VIIRS,grid204.ncml,SSEC_AWIPS_VIIRS-HI_1KM_SVI04_%Y%m%d_%H%M.55779626
npp,   viirs,      i_nav,        iadapt, 04,  ir_adapt,   204,55779626,3.9 um,SSEC,NPP-VIIRS,grid204.ncml,SSEC_AWIPS_VIIRS-HI_1KM_SVI04ENH_%Y%m%d_%H%M.99999999
npp,   viirs,      i_nav,        i,    05,   btemp,       204,55779627,11.0 um,SSEC,NPP-VIIRS,grid204.ncml,SSEC_AWIPS_VIIRS-HI_1KM_SVI05_%Y%m%d_%H%M.55779627
npp,   viirs,      i_nav,        iadapt, 05,  ir_adapt,   204,55779627,11.0 um,SSEC,NPP-VIIRS,grid204.ncml,SSEC_AWIPS_VIIRS-HI_1KM_SVI05ENH_%Y%m%d_%H%M.99999999
npp,   viirs,      dnb_nav,      dnb,  none, radiance,    204,55779628,DNB,SSEC,NPP-VIIRS,grid204.ncml,SSEC_AWIPS_VIIRS-HI_1KM_SVDNB_%Y%m%d_%H%M.55779628
npp,   viirs,      dnb_nav,      dnb,  adaptive,  radiance,    204,55779630,DNB,SSEC,NPP-VIIRS,grid204.ncml,SSEC_AWIPS_VIIRS-HI_1KM_SVDNB_TRANS_%Y%m%d_%H%M.55779630
npp,   viirs,      i_nav,        i,    fog,  fog,         204,55779629,Fog,SSEC,NPP-VIIRS,grid204.ncml,SSEC_AWIPS_VIIRS-HI_1KM_SVIFOG_%Y%m%d_%H%M.55779629
npp,   viirs,      m_nav, sea_surface_temp, None, btemp, 204,55777371,SST,SSEC,MODIS,grid204.ncml,SSEC_AWIPS_MODIS_HI_1KM_SST_%Y%m%d_%H%M.55777371

# MODIS bands for grid 204
*,  modis,      geo_250m_nav, visible,                  01,    reflectance,      204,  55777350,  0.64 um,  SSEC,  MODIS,   grid204.ncml,  SSEC_AWIPS_MODIS_HI_1KM_Visible_%Y%m%d_%H%M.55777350
*,  modis,      geo_250m_nav, visible,                  02,    reflectance,      204,  55777387,  0.83 um,  SSEC,  MODIS,   grid204.ncml,  SSEC_AWIPS_MODIS_HI_1KM_Vis086_%Y%m%d_%H%M.55777387
*,  modis,      geo_1000m_nav,      visible,                  01,    reflectance,      204,  55777350,  0.64 um,  SSEC,  MODIS,   grid204.ncml,  SSEC_AWIPS_MODIS_HI_1KM_Visible_%Y%m%d_%H%M.55777350
*,  modis,      geo_1000m_nav,      visible,                  02,    reflectance,      204,  55777387,  0.83 um,  SSEC,  MODIS,   grid204.ncml,  SSEC_AWIPS_MODIS_HI_1KM_Vis086_%Y%m%d_%H%M.55777387
*,  modis,      geo_1000m_nav,      visible,                  07,    reflectance,      204,  55777351,  2.1 um,   SSEC,  MODIS,   grid204.ncml,  SSEC_AWIPS_MODIS_HI_1KM_SnowIce_%Y%m%d_%H%M.55777351
*,  modis,      geo_1000m_nav,      visible,                  26,    reflectance,      204,  55777352,  1.38 um,  SSEC,  MODIS,   grid204.ncml,  SSEC_AWIPS_MODIS_HI_1KM_Cirrus_%Y%m%d_%H%M.55777352
*,  modis,      geo_1000m_nav,      infrared,                 20,    btemp,            204,  55777353,  3.75 um,  SSEC,  MODIS,   grid204.ncml,  SSEC_AWIPS_MODIS_HI_1KM_4um_%Y%m%d_%H%M.55777353
*,  modis,      geo_1000m_nav,      infrared,                 27,    btemp,            204,  55777354,  6.7 um,   SSEC,  MODIS,   grid204.ncml,  SSEC_AWIPS_MODIS_HI_1KM_WV_%Y%m%d_%H%M.55777354
*,  modis,      geo_1000m_nav,      infrared,                 31,    btemp,            204,  55777355,  11 um,    SSEC,  MODIS,   grid204.ncml,  SSEC_AWIPS_MODIS_HI_1KM_IR_%Y%m%d_%H%M.55777355
*,  modis,      geo_1000m_nav,      sea_surface_temp,         none,  btemp,            204,  55777371,  SST,      SSEC,  MODIS,   grid204.ncml,  SSEC_AWIPS_MODIS_HI_1KM_SST_%Y%m%d_%H%M.55777371
*,  modis,      geo_1000m_nav,      land_surface_temp,        none,  btemp,            204,  55777357,  LST,      SSEC,  MODIS,   grid204.ncml,  SSEC_AWIPS_MODIS_HI_1KM_LST_%Y%m%d_%H%M.55777357
*,  modis,      geo_1000m_nav,      summer_land_surface_temp, none,  btemp,            204,  55777359,  LSTSUM,   SSEC,  MODIS,   grid204.ncml,  SSEC_AWIPS_MODIS_HI_1KM_LSTSUM_%Y%m%d_%H%M.55777359
*,  modis,      geo_1000m_nav,      infrared,                 fog,   fog,              204,  55777356,  Fog,      SSEC,  MODIS,   grid204.ncml,  SSEC_AWIPS_MODIS_HI_1KM_Fog_%Y%m%d_%H%M.55777356
*,  modis,      mod06_nav,    cloud_top_temperature,    none,  btemp,            204,  55777382,  CTT,      SSEC,  MODIS,   grid204.ncml,  SSEC_AWIPS_MODIS_HI_4KM_CTT_%Y%m%d_%H%M.55777382
*,  modis,      geo_1000m_nav,      ndvi,                     none,  contiguous_index, 204,  55777358,  NDVI,     SSEC,  MODIS,   grid204.ncml,  SSEC_AWIPS_MODIS_HI_1KM_NDVI_%Y%m%d_%H%M.55777358
*,  modis,      mod07_nav,    total_precipitable_water, none,  distance,         204,  55777380,  TPW,      SSEC,  MODIS,   grid204.ncml,  SSEC_AWIPS_MODIS_HI_4KM_TPW_%Y%m%d_%H%M.55777380
*,  modis,      geo_1000m_nav,      iradapt,                   20,    ir_adapt,        204,  99999999,  3.75 um,  SSEC,  MODIS,   grid204.ncml,  SSEC_AWIPS_MODIS_HI_1KM_4um_ENH_%Y%m%d_%H%M.99999999
*,  modis,      geo_1000m_nav,      iradapt,                   27,    ir_adapt,        204,  99999999,  6.7 um,   SSEC,  MODIS,   grid204.ncml,  SSEC_AWIPS_MODIS_HI_1KM_WV_ENH_%Y%m%d_%H%M.99999999
*,  modis,      geo_1000m_nav,      iradapt,                   31,    ir_adapt,        204,  99999999,  11 um,    SSEC,  MODIS,   grid204.ncml,  SSEC_AWIPS_MODIS_HI_1KM_IR_ENH_%Y%m%d_%H%M.99999999
<|MERGE_RESOLUTION|>--- conflicted
+++ resolved
@@ -13,7 +13,8 @@
 npp,   viirs,      dnb_nav,      dnb,  none, radiance,    211e,55779604,DNB,SSEC,NPP-VIIRS,grid211e.ncml,SSEC_AWIPS_VIIRS-ECONUS_1KM_SVDNB_%Y%m%d_%H%M.55779604
 npp,   viirs,      dnb_nav,      dnb,  adaptive,  radiance,    211e,55779606,DNB,SSEC,NPP-VIIRS,grid211e.ncml,SSEC_AWIPS_VIIRS-ECONUS_1KM_SVDNB_TRANS_%Y%m%d_%H%M.55779606
 npp,   viirs,      i_nav,        i,    fog,  fog,         211e,55779605,Fog,SSEC,NPP-VIIRS,grid211e.ncml,SSEC_AWIPS_VIIRS-ECONUS_1KM_SVIFOG_%Y%m%d_%H%M.55779605
-<<<<<<< HEAD
+npp,   viirs,      m_nav,      sea_surface_temp,   None,   btemp,      211e,7370,SST,SSEC,MODIS,grid211e.ncml,SSEC_AWIPS_MODIS-EAST_1KM_SST_%Y%m%d_%H%M.7370
+
 # DR-RTV ECONUS: FIXME WITH CORRECT NUMBERS
 #npp, cris, cris_nav, air_temperature, lvl50, temperature, 211e, 55779999, Air temperature at 50mbar, SSEC, CrIS, grid211e.ncml, SSEC_AWIPS_HYPER-ECONUS_1KM_TAIR50mb_%Y%m%d_%H%M.55779999
 #npp, cris, cris_nav, air_temperature, lvl100, temperature, 211e, 55779999, Air temperature at 100mbar, SSEC, CrIS, grid211e.ncml, SSEC_AWIPS_HYPER-ECONUS_1KM_TAIR100mb_%Y%m%d_%H%M.55779999
@@ -27,45 +28,6 @@
 #npp, cris, cris_nav, cloud_top_pressure, none, pressure, 211e, 55771000, Cloud Top Pressure, SSEC, CrIS, grid211e.ncml, SSEC_AWIPS_HYPER-ECONUS_1KM_CTP_%Y%m%d_%H%M.557791000
 #npp, cris, cris_nav, lifted_index, none, temperature, 211e, 55771002, Lifted Index, SSEC, CrIS, grid211e.ncml, SSEC_AWIPS_HYPER-ECONUS_1KM_LI_%Y%m%d_%H%M.55771002
 #npp, cris, cris_nav, cloud_optical_thickness, none, optical_thickness, 211e, 55771001, Cloud Optical Thickness, SSEC, CrIS, grid211e.ncml, SSEC_AWIPS_HYPER-ECONUS_1KM_COT_%Y%m%d_%H%M.55771001
-# MODIS bands for grid 211e
-# Aqua MODIS
-aqua,  modis,      geo_250m_nav, visible,                  01,    reflectance,      211e,  7340,  0.64 um,  SSEC,  MODIS,   grid211e.ncml,  SSEC_AWIPS_MODIS_EAST_1KM_Visible_%Y%m%d_%H%M.7340
-aqua,  modis,      geo_250m_nav, visible,                  02,    reflectance,      211e,  7367,  0.83 um,  SSEC,  MODIS,   grid211e.ncml,  SSEC_AWIPS_MODIS_EAST_1KM_Vis086_%Y%m%d_%H%M.7367
-aqua,  modis,      geo_1000m_nav,      visible,                  01,    reflectance,      211e,  7340,  0.64 um,  SSEC,  MODIS,   grid211e.ncml,  SSEC_AWIPS_MODIS_EAST_1KM_Visible_%Y%m%d_%H%M.7340
-aqua,  modis,      geo_1000m_nav,      visible,                  02,    reflectance,      211e,  7367,  0.83 um,  SSEC,  MODIS,   grid211e.ncml,  SSEC_AWIPS_MODIS_EAST_1KM_Vis086_%Y%m%d_%H%M.7367
-aqua,  modis,      geo_1000m_nav,      visible,                  07,    reflectance,      211e,  7341,  2.1 um,   SSEC,  MODIS,   grid211e.ncml,  SSEC_AWIPS_MODIS_EAST_1KM_SnowIce_%Y%m%d_%H%M.7341
-aqua,  modis,      geo_1000m_nav,      visible,                  26,    reflectance,      211e,  7342,  1.38 um,  SSEC,  MODIS,   grid211e.ncml,  SSEC_AWIPS_MODIS_EAST_1KM_Cirrus_%Y%m%d_%H%M.7342
-aqua,  modis,      geo_1000m_nav,      infrared,                 20,    btemp,            211e,  7343,  3.75 um,  SSEC,  MODIS,   grid211e.ncml,  SSEC_AWIPS_MODIS_EAST_1KM_4um_%Y%m%d_%H%M.7343
-aqua,  modis,      geo_1000m_nav,      infrared,                 27,    btemp,            211e,  7344,  6.7 um,   SSEC,  MODIS,   grid211e.ncml,  SSEC_AWIPS_MODIS_EAST_1KM_WV_%Y%m%d_%H%M.7344
-aqua,  modis,      geo_1000m_nav,      infrared,                 31,    btemp,            211e,  7345,  11 um,    SSEC,  MODIS,   grid211e.ncml,  SSEC_AWIPS_MODIS_EAST_1KM_IR_%Y%m%d_%H%M.7345
-aqua,  modis,      geo_1000m_nav,      sea_surface_temp,         none,  btemp,            211e,  7370,  SST,      SSEC,  MODIS,   grid211e.ncml,  SSEC_AWIPS_MODIS_EAST_1KM_SST_%Y%m%d_%H%M.7370
-aqua,  modis,      geo_1000m_nav,      land_surface_temp,        none,  btemp,            211e,  7347,  LST,      SSEC,  MODIS,   grid211e.ncml,  SSEC_AWIPS_MODIS_EAST_1KM_LST_%Y%m%d_%H%M.7347
-aqua,  modis,      geo_1000m_nav,      summer_land_surface_temp, none,  btemp,            211e,  7349,  LSTSUM,   SSEC,  MODIS,   grid211e.ncml,  SSEC_AWIPS_MODIS_EAST_1KM_LSTSUM_%Y%m%d_%H%M.7349
-aqua,  modis,      geo_1000m_nav,      infrared,                 fog,   fog,              211e,  7346,  Fog,      SSEC,  MODIS,   grid211e.ncml,  SSEC_AWIPS_MODIS_EAST_1KM_Fog_%Y%m%d_%H%M.7346
-aqua,  modis,      mod06_nav,    cloud_top_temperature,    none,  btemp,            211e,  7362,  CTT,      SSEC,  MODIS,   grid211e.ncml,  SSEC_AWIPS_MODIS_EAST_4KM_CTT_%Y%m%d_%H%M.7362
-aqua,  modis,      geo_1000m_nav,      ndvi,                     none,  contiguous_index, 211e,  7348,  NDVI,     SSEC,  MODIS,   grid211e.ncml,  SSEC_AWIPS_MODIS_EAST_1KM_NDVI_%Y%m%d_%H%M.7348
-aqua,  modis,      mod07_nav,    total_precipitable_water, none,  distance,         211e,  7360,  TPW,      SSEC,  MODIS,   grid211e.ncml,  SSEC_AWIPS_MODIS_EAST_4KM_TPW_%Y%m%d_%H%M.7360
-# Terra MODIS
-terra, modis,      geo_250m_nav, visible,                  01,    reflectance,      211e,  7340,  0.64 um,  SSEC,  MODIS,  grid211e.ncml,  SSEC_AWIPS_MODIS_EAST_1KM_Visible_%Y%m%d_%H%M.7340
-terra, modis,      geo_250m_nav, visible,                  02,    reflectance,      211e,  7367,  0.83 um,  SSEC,  MODIS,  grid211e.ncml,  SSEC_AWIPS_MODIS_EAST_1KM_Vis086_%Y%m%d_%H%M.7367
-terra, modis,      geo_1000m_nav,      visible,                  01,    reflectance,      211e,  7340,  0.64 um,  SSEC,  MODIS,  grid211e.ncml,  SSEC_AWIPS_MODIS_EAST_1KM_Visible_%Y%m%d_%H%M.7340
-terra, modis,      geo_1000m_nav,      visible,                  02,    reflectance,      211e,  7367,  0.83 um,  SSEC,  MODIS,  grid211e.ncml,  SSEC_AWIPS_MODIS_EAST_1KM_Vis086_%Y%m%d_%H%M.7367
-terra, modis,      geo_1000m_nav,      visible,                  07,    reflectance,      211e,  7341,  2.1 um,   SSEC,  MODIS,  grid211e.ncml,  SSEC_AWIPS_MODIS_EAST_1KM_SnowIce_%Y%m%d_%H%M.7341
-terra, modis,      geo_1000m_nav,      visible,                  26,    reflectance,      211e,  7342,  1.38 um,  SSEC,  MODIS,  grid211e.ncml,  SSEC_AWIPS_MODIS_EAST_1KM_Cirrus_%Y%m%d_%H%M.7342
-terra, modis,      geo_1000m_nav,      infrared,                 20,    btemp,            211e,  7343,  3.75 um,  SSEC,  MODIS,  grid211e.ncml,  SSEC_AWIPS_MODIS_EAST_1KM_4um_%Y%m%d_%H%M.7343
-terra, modis,      geo_1000m_nav,      infrared,                 27,    btemp,            211e,  7344,  6.7 um,   SSEC,  MODIS,  grid211e.ncml,  SSEC_AWIPS_MODIS_EAST_1KM_WV_%Y%m%d_%H%M.7344
-terra, modis,      geo_1000m_nav,      infrared,                 31,    btemp,            211e,  7345,  11 um,    SSEC,  MODIS,  grid211e.ncml,  SSEC_AWIPS_MODIS_EAST_1KM_IR_%Y%m%d_%H%M.7345
-terra, modis,      geo_1000m_nav,      sea_surface_temp,         none,  btemp,            211e,  7370,  SST,      SSEC,  MODIS,  grid211e.ncml,  SSEC_AWIPS_MODIS_EAST_1KM_SST_%Y%m%d_%H%M.7370
-terra, modis,      geo_1000m_nav,      land_surface_temp,        none,  btemp,            211e,  7347,  LST,      SSEC,  MODIS,  grid211e.ncml,  SSEC_AWIPS_MODIS_EAST_1KM_LST_%Y%m%d_%H%M.7347
-terra, modis,      geo_1000m_nav,      summer_land_surface_temp, none,  btemp,            211e,  7349,  LSTSUM,   SSEC,  MODIS,  grid211e.ncml,  SSEC_AWIPS_MODIS_EAST_1KM_LSTSUM_%Y%m%d_%H%M.7349
-terra, modis,      geo_1000m_nav,      infrared,                 fog,   fog,              211e,  7346,  Fog,      SSEC,  MODIS,  grid211e.ncml,  SSEC_AWIPS_MODIS_EAST_1KM_Fog_%Y%m%d_%H%M.7346
-terra, modis,      mod06_nav,    cloud_top_temperature,    none,  btemp,            211e,  7362,  CTT,      SSEC,  MODIS,  grid211e.ncml,  SSEC_AWIPS_MODIS_EAST_4KM_CTT_%Y%m%d_%H%M.7362
-terra, modis,      geo_1000m_nav,      ndvi,                     none,  contiguous_index, 211e,  7348,  NDVI,     SSEC,  MODIS,  grid211e.ncml,  SSEC_AWIPS_MODIS_EAST_1KM_NDVI_%Y%m%d_%H%M.7348
-terra, modis,      mod07_nav,    total_precipitable_water, none,  distance,         211e,  7360,  TPW,      SSEC,  MODIS,  grid211e.ncml,  SSEC_AWIPS_MODIS_EAST_4KM_TPW_%Y%m%d_%H%M.7360
-=======
-npp,   viirs,      m_nav,      sea_surface_temp,   None,   btemp,      211e,7370,SST,SSEC,MODIS,grid211e.ncml,SSEC_AWIPS_MODIS-EAST_1KM_SST_%Y%m%d_%H%M.7370
->>>>>>> cb6ef098
-
 # MODIS bands for grid 211e
 *, modis,      geo_250m_nav, visible,                  01,    reflectance,      211e,  7340,  0.64 um,  SSEC,  MODIS,  grid211e.ncml,  SSEC_AWIPS_MODIS_EAST_1KM_Visible_%Y%m%d_%H%M.7340
 *, modis,      geo_250m_nav, visible,                  02,    reflectance,      211e,  7367,  0.83 um,  SSEC,  MODIS,  grid211e.ncml,  SSEC_AWIPS_MODIS_EAST_1KM_Vis086_%Y%m%d_%H%M.7367
